--- conflicted
+++ resolved
@@ -10,13 +10,8 @@
 - Jorge Jiménez <<jorgeajimenezl17@gmail.com>>
 - Mariano Rodriguez <<mjasonrc@gmail.com>>
 - Victor Lopez <<victor.98.javier@gmail.com>>
-<<<<<<< HEAD
 - Samuel Suares<<samueldsr8@gmail.com>>
 - Fernando Valdes<<fvaldes0109@gmail.com>>
-=======
-- Samuel Suares <<samueldsr8@gmail.com>>
-- Fernando Valdes <<>>
->>>>>>> 4aaa57d3
 
 ## System
 
