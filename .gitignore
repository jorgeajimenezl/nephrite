# Byte-compiled / optimized / DLL files
__pycache__/
*.py[cod]
*$py.class

# Data
data/

# C extensions
*.so
<<<<<<< HEAD

test*mj*.py

=======
.idea
>>>>>>> 5663f703
# Deployment files
docker-compose.yml

# Distribution / packaging
.Python
build/
develop-eggs/
dist/
downloads/
eggs/
.eggs/
lib/
lib64/
parts/
sdist/
var/
wheels/
share/python-wheels/
*.egg-info/
.installed.cfg
*.egg
MANIFEST

# PyInstaller
#  Usually these files are written by a python script from a template
#  before PyInstaller builds the exe, so as to inject date/other infos into it.
*.manifest
*.spec

# Installer logs
pip-log.txt
pip-delete-this-directory.txt

# Unit test / coverage reports
htmlcov/
.tox/
.nox/
.coverage
.coverage.*
.cache
nosetests.xml
coverage.xml
*.cover
*.py,cover
.hypothesis/
.pytest_cache/
cover/

# Translations
*.mo
*.pot

# Django stuff:
*.log
local_settings.py
db.sqlite3
db.sqlite3-journal

# Flask stuff:
instance/
.webassets-cache

# Scrapy stuff:
.scrapy

# Sphinx documentation
docs/_build/

# PyBuilder
.pybuilder/
target/

# Jupyter Notebook
.ipynb_checkpoints

# IPython
profile_default/
ipython_config.py

# pyenv
#   For a library or package, you might want to ignore these files since the code is
#   intended to run in multiple environments; otherwise, check them in:
# .python-version

# pipenv
#   According to pypa/pipenv#598, it is recommended to include Pipfile.lock in version control.
#   However, in case of collaboration, if having platform-specific dependencies or dependencies
#   having no cross-platform support, pipenv may install dependencies that don't work, or not
#   install all needed dependencies.
#Pipfile.lock

# poetry
#   Similar to Pipfile.lock, it is generally recommended to include poetry.lock in version control.
#   This is especially recommended for binary packages to ensure reproducibility, and is more
#   commonly ignored for libraries.
#   https://python-poetry.org/docs/basic-usage/#commit-your-poetrylock-file-to-version-control
#poetry.lock

# pdm
#   Similar to Pipfile.lock, it is generally recommended to include pdm.lock in version control.
#pdm.lock
#   pdm stores project-wide configurations in .pdm.toml, but it is recommended to not include it
#   in version control.
#   https://pdm.fming.dev/#use-with-ide
.pdm.toml

# PEP 582; used by e.g. github.com/David-OConnor/pyflow and github.com/pdm-project/pdm
__pypackages__/

# Celery stuff
celerybeat-schedule
celerybeat.pid

# SageMath parsed files
*.sage.py

# Environments
.env
.venv
env/
venv/
ENV/
env.bak/
venv.bak/

# Spyder project settings
.spyderproject
.spyproject

# Rope project settings
.ropeproject

# mkdocs documentation
/site

# mypy
.mypy_cache/
.dmypy.json
dmypy.json

# Pyre type checker
.pyre/

# pytype static type analyzer
.pytype/

# Cython debug symbols
cython_debug/

# PyCharm
#  JetBrains specific template is maintained in a separate JetBrains.gitignore that can
#  be found at https://github.com/github/gitignore/blob/main/Global/JetBrains.gitignore
#  and can be added to the global gitignore or merged into this file.  For a more nuclear
#  option (not recommended) you can uncomment the following to ignore the entire idea folder.
#.idea/<|MERGE_RESOLUTION|>--- conflicted
+++ resolved
@@ -6,15 +6,12 @@
 # Data
 data/
 
+test*mj.py
+
+
 # C extensions
 *.so
-<<<<<<< HEAD
-
-test*mj*.py
-
-=======
 .idea
->>>>>>> 5663f703
 # Deployment files
 docker-compose.yml
 
