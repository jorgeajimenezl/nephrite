from typing import Tuple
import hashlib

<<<<<<< HEAD
from nepherite.utils import sha256

DIFFICULTY = 5
Answer = TypeVar("Answer")
=======
Answer = Tuple[int, str]
DIFFICULTY = 5
>>>>>>> 928aeff1

class Puzzle:
    @staticmethod
    def compute(data: bytes) -> Answer:
        nonce = 0
        prefix = '0' * DIFFICULTY
        while True:
            data_app = data + nonce.to_bytes(4, byteorder='big')  # Use 4 bytes for nonce
            
            hash_value = hashlib.sha256(data_app).hexdigest()
            
            if hash_value.startswith(prefix):
                return nonce, hash_value
            
            nonce += 1
    
    @staticmethod
    def verify(data: bytes, answer: Answer) -> bool:
<<<<<<< HEAD
        pass

class HashNoncePuzzle(Puzzle[int]):
    @staticmethod
    def compute(data: bytes) -> int:
        nonce = 0
        while True:
            if HashNoncePuzzle.verify(data, nonce):
                return nonce
            nonce += 1
    
    @staticmethod
    def verify(data: bytes, answer: int) -> bool:
        hash = sha256(data, answer.to_bytes(4))  # noqa: A001
        return all(hash[i] == 0 for i in range(DIFFICULTY))
=======
        nonce, hash_value = answer
        prefix = '0' * DIFFICULTY
        data_app = data + nonce.to_bytes(4, byteorder='big')  # Use 4 bytes for nonce
        computed_hash = hashlib.sha256(data_app).hexdigest()
        return computed_hash.startswith(prefix)
>>>>>>> 928aeff1
<|MERGE_RESOLUTION|>--- conflicted
+++ resolved
@@ -1,15 +1,10 @@
 from typing import Tuple
 import hashlib
 
-<<<<<<< HEAD
 from nepherite.utils import sha256
 
 DIFFICULTY = 5
 Answer = TypeVar("Answer")
-=======
-Answer = Tuple[int, str]
-DIFFICULTY = 5
->>>>>>> 928aeff1
 
 class Puzzle:
     @staticmethod
@@ -28,7 +23,6 @@
     
     @staticmethod
     def verify(data: bytes, answer: Answer) -> bool:
-<<<<<<< HEAD
         pass
 
 class HashNoncePuzzle(Puzzle[int]):
@@ -43,11 +37,4 @@
     @staticmethod
     def verify(data: bytes, answer: int) -> bool:
         hash = sha256(data, answer.to_bytes(4))  # noqa: A001
-        return all(hash[i] == 0 for i in range(DIFFICULTY))
-=======
-        nonce, hash_value = answer
-        prefix = '0' * DIFFICULTY
-        data_app = data + nonce.to_bytes(4, byteorder='big')  # Use 4 bytes for nonce
-        computed_hash = hashlib.sha256(data_app).hexdigest()
-        return computed_hash.startswith(prefix)
->>>>>>> 928aeff1
+        return all(hash[i] == 0 for i in range(DIFFICULTY))